--- conflicted
+++ resolved
@@ -900,7 +900,6 @@
 const char* ast_control<schema_document_content>::error_message =
 	"Expected schema type https://spec.graphql.org/October2021/#Document";
 
-<<<<<<< HEAD
 namespace graphql_parse_tree {
 namespace internal {
 
@@ -986,11 +985,12 @@
 
 } // namespace internal
 
-template <typename Rule, template <typename...> class Selector, typename ParseInput>
+template <typename Rule, template <typename...> class Action, template <typename...> class Selector,
+	typename ParseInput>
 [[nodiscard]] std::unique_ptr<ast_node> parse(ParseInput&& in)
 {
 	internal::ast_state state;
-	if (!tao::graphqlpeg::parse<Rule, nothing, internal::make_control<Selector>::template type>(
+	if (!tao::graphqlpeg::parse<Rule, Action, internal::make_control<Selector>::template type>(
 			std::forward<ParseInput>(in),
 			state))
 	{
@@ -1007,10 +1007,7 @@
 
 } // namespace graphql_parse_tree
 
-ast parseSchemaString(std::string_view input)
-=======
 ast parseSchemaString(std::string_view input, size_t depthLimit)
->>>>>>> 8c502ed4
 {
 	ast result { std::make_shared<ast_input>(
 					 ast_input { std::vector<char> { input.cbegin(), input.cend() } }),
@@ -1020,27 +1017,15 @@
 	try
 	{
 		// Try a smaller grammar with only schema type definitions first.
-<<<<<<< HEAD
-		result.root = graphql_parse_tree::parse<schema_document, schema_selector>(
-			memory_input<>(data.data(), data.size(), "GraphQL"));
-=======
-		result.root =
-			parse_tree::parse<schema_document, ast_node, schema_selector, ast_action, ast_control>(
-				ast_memory(depthLimit, data.data(), data.size(), "GraphQL"s));
->>>>>>> 8c502ed4
+		result.root = graphql_parse_tree::parse<schema_document, ast_action, schema_selector>(
+			ast_memory(depthLimit, data.data(), data.size(), "GraphQL"s));
 	}
 	catch (const peg::parse_error&)
 	{
 		// Try again with the full document grammar so validation can handle the unexepected
 		// executable definitions if this is a mixed document.
-<<<<<<< HEAD
-		result.root = graphql_parse_tree::parse<mixed_document, schema_selector>(
-			memory_input<>(data.data(), data.size(), "GraphQL"));
-=======
-		result.root =
-			parse_tree::parse<mixed_document, ast_node, schema_selector, ast_action, ast_control>(
-				ast_memory(depthLimit, data.data(), data.size(), "GraphQL"s));
->>>>>>> 8c502ed4
+		result.root = graphql_parse_tree::parse<mixed_document, ast_action, schema_selector>(
+			ast_memory(depthLimit, data.data(), data.size(), "GraphQL"s));
 	}
 
 	return result;
@@ -1058,13 +1043,8 @@
 		auto& in = *std::get<std::unique_ptr<ast_file>>(result.input->data);
 
 		// Try a smaller grammar with only schema type definitions first.
-<<<<<<< HEAD
-		result.root = graphql_parse_tree::parse<schema_document, schema_selector>(std::move(in));
-=======
 		result.root =
-			parse_tree::parse<schema_document, ast_node, schema_selector, ast_action, ast_control>(
-				std::move(in));
->>>>>>> 8c502ed4
+			graphql_parse_tree::parse<schema_document, ast_action, schema_selector>(std::move(in));
 	}
 	catch (const peg::parse_error&)
 	{
@@ -1075,13 +1055,8 @@
 
 		// Try again with the full document grammar so validation can handle the unexepected
 		// executable definitions if this is a mixed document.
-<<<<<<< HEAD
-		result.root = graphql_parse_tree::parse<mixed_document, schema_selector>(std::move(in));
-=======
 		result.root =
-			parse_tree::parse<mixed_document, ast_node, schema_selector, ast_action, ast_control>(
-				std::move(in));
->>>>>>> 8c502ed4
+			graphql_parse_tree::parse<mixed_document, ast_action, schema_selector>(std::move(in));
 	}
 
 	return result;
@@ -1097,27 +1072,16 @@
 	try
 	{
 		// Try a smaller grammar with only executable definitions first.
-<<<<<<< HEAD
-		result.root = graphql_parse_tree::parse<executable_document, executable_selector>(
-			memory_input<>(data.data(), data.size(), "GraphQL"));
-=======
-		result.root = parse_tree::
-			parse<executable_document, ast_node, executable_selector, ast_action, ast_control>(
+		result.root =
+			graphql_parse_tree::parse<executable_document, ast_action, executable_selector>(
 				ast_memory(depthLimit, data.data(), data.size(), "GraphQL"s));
->>>>>>> 8c502ed4
 	}
 	catch (const peg::parse_error&)
 	{
 		// Try again with the full document grammar so validation can handle the unexepected type
 		// definitions if this is a mixed document.
-<<<<<<< HEAD
-		result.root = graphql_parse_tree::parse<mixed_document, executable_selector>(
-			memory_input<>(data.data(), data.size(), "GraphQL"));
-=======
-		result.root = parse_tree::
-			parse<mixed_document, ast_node, executable_selector, ast_action, ast_control>(
-				ast_memory(depthLimit, data.data(), data.size(), "GraphQL"s));
->>>>>>> 8c502ed4
+		result.root = graphql_parse_tree::parse<mixed_document, ast_action, executable_selector>(
+			ast_memory(depthLimit, data.data(), data.size(), "GraphQL"s));
 	}
 
 	return result;
@@ -1135,14 +1099,9 @@
 		auto& in = *std::get<std::unique_ptr<ast_file>>(result.input->data);
 
 		// Try a smaller grammar with only executable definitions first.
-<<<<<<< HEAD
 		result.root =
-			graphql_parse_tree::parse<executable_document, executable_selector>(std::move(in));
-=======
-		result.root = parse_tree::
-			parse<executable_document, ast_node, executable_selector, ast_action, ast_control>(
+			graphql_parse_tree::parse<executable_document, ast_action, executable_selector>(
 				std::move(in));
->>>>>>> 8c502ed4
 	}
 	catch (const peg::parse_error&)
 	{
@@ -1153,13 +1112,8 @@
 
 		// Try again with the full document grammar so validation can handle the unexepected type
 		// definitions if this is a mixed document.
-<<<<<<< HEAD
-		result.root = graphql_parse_tree::parse<mixed_document, executable_selector>(std::move(in));
-=======
-		result.root = parse_tree::
-			parse<mixed_document, ast_node, executable_selector, ast_action, ast_control>(
-				std::move(in));
->>>>>>> 8c502ed4
+		result.root = graphql_parse_tree::parse<mixed_document, ast_action, executable_selector>(
+			std::move(in));
 	}
 
 	return result;
@@ -1176,32 +1130,17 @@
 	try
 	{
 		// Try a smaller grammar with only executable definitions first.
-<<<<<<< HEAD
-		result.root =
-			peg::graphql_parse_tree::parse<peg::executable_document, peg::executable_selector>(
-				peg::memory_input<>(text, size, "GraphQL"));
-=======
-		result.root = peg::parse_tree::parse<peg::executable_document,
-			peg::ast_node,
-			peg::executable_selector,
+		result.root = peg::graphql_parse_tree::parse<peg::executable_document,
 			peg::nothing,
-			peg::ast_control>(peg::memory_input<>(text, size, "GraphQL"s));
->>>>>>> 8c502ed4
+			peg::executable_selector>(peg::memory_input<>(text, size, "GraphQL"s));
 	}
 	catch (const peg::parse_error&)
 	{
 		// Try again with the full document grammar so validation can handle the unexepected type
 		// definitions if this is a mixed document.
-<<<<<<< HEAD
-		result.root = peg::graphql_parse_tree::parse<peg::mixed_document, peg::executable_selector>(
-			peg::memory_input<>(text, size, "GraphQL"));
-=======
-		result.root = peg::parse_tree::parse<peg::mixed_document,
-			peg::ast_node,
-			peg::executable_selector,
+		result.root = peg::graphql_parse_tree::parse<peg::mixed_document,
 			peg::nothing,
-			peg::ast_control>(peg::memory_input<>(text, size, "GraphQL"s));
->>>>>>> 8c502ed4
+			peg::executable_selector>(peg::memory_input<>(text, size, "GraphQL"s));
 	}
 
 	return result;
